#
# torrentmanager.py
#
# Copyright (C) 2007, 2008 Andrew Resch <andrewresch@gmail.com>
#
# Deluge is free software.
#
# You may redistribute it and/or modify it under the terms of the
# GNU General Public License, as published by the Free Software
# Foundation; either version 3 of the License, or (at your option)
# any later version.
#
# deluge is distributed in the hope that it will be useful,
# but WITHOUT ANY WARRANTY; without even the implied warranty of
# MERCHANTABILITY or FITNESS FOR A PARTICULAR PURPOSE.
# See the GNU General Public License for more details.
#
# You should have received a copy of the GNU General Public License
# along with deluge.    If not, write to:
#   The Free Software Foundation, Inc.,
#   51 Franklin Street, Fifth Floor
#   Boston, MA  02110-1301, USA.
#
#    In addition, as a special exception, the copyright holders give
#    permission to link the code of portions of this program with the OpenSSL
#    library.
#    You must obey the GNU General Public License in all respects for all of
#    the code used other than OpenSSL. If you modify file(s) with this
#    exception, you may extend this exception to your version of the file(s),
#    but you are not obligated to do so. If you do not wish to do so, delete
#    this exception statement from your version. If you delete this exception
#    statement from all source files in the program, then also delete it here.
#
#


"""TorrentManager handles Torrent objects"""

import cPickle
import os
import shutil
import operator
import logging
import time

from twisted.internet.task import LoopingCall
from twisted.internet.defer import Deferred, DeferredList
from twisted.internet import reactor

from deluge._libtorrent import lt

from deluge.event import *
from deluge.error import *
import deluge.component as component
from deluge.configmanager import ConfigManager, get_config_dir
from deluge.core.authmanager import AUTH_LEVEL_ADMIN
from deluge.core.torrent import Torrent
from deluge.core.torrent import TorrentOptions
import deluge.core.oldstateupgrader
from deluge.common import utf8_encoded, decode_string

log = logging.getLogger(__name__)

class TorrentState:
    def __init__(self,
            torrent_id=None,
            filename=None,
            total_uploaded=0,
            trackers=None,
            compact=False,
            paused=False,
            save_path=None,
            max_connections=-1,
            max_upload_slots=-1,
            max_upload_speed=-1.0,
            max_download_speed=-1.0,
            prioritize_first_last=False,
            sequential_download=False,
            file_priorities=None,
            queue=None,
            auto_managed=True,
            is_finished=False,
            stop_ratio=2.00,
            stop_at_ratio=False,
            remove_at_ratio=False,
            move_completed=False,
            move_completed_path=None,
            magnet=None,
            time_added=-1,
            last_seen_complete=0.0,   # 0 is the default returned when the info
            owner="",                 # does not exist on lt >= .16
            shared=False
        ):
        self.torrent_id = torrent_id
        self.filename = filename
        self.total_uploaded = total_uploaded
        self.trackers = trackers
        self.queue = queue
        self.is_finished = is_finished
        self.magnet = magnet
        self.time_added = time_added
        self.last_seen_complete = last_seen_complete
        self.owner = owner

        # Options
        self.compact = compact
        self.paused = paused
        self.save_path = save_path
        self.max_connections = max_connections
        self.max_upload_slots = max_upload_slots
        self.max_upload_speed = max_upload_speed
        self.max_download_speed = max_download_speed
        self.prioritize_first_last = prioritize_first_last
        self.sequential_download = sequential_download
        self.file_priorities = file_priorities
        self.auto_managed = auto_managed
        self.stop_ratio = stop_ratio
        self.stop_at_ratio = stop_at_ratio
        self.remove_at_ratio = remove_at_ratio
        self.move_completed = move_completed
        self.move_completed_path = move_completed_path
        self.shared = shared

class TorrentManagerState:
    def __init__(self):
        self.torrents = []

class TorrentManager(component.Component):
    """
    TorrentManager contains a list of torrents in the current libtorrent
    session.  This object is also responsible for saving the state of the
    session for use on restart.
    """

    def __init__(self):
        component.Component.__init__(self, "TorrentManager", interval=5,
                                     depend=["CorePluginManager", "AlertManager"])
        log.debug("TorrentManager init..")
        # Set the libtorrent session
        self.session = component.get("Core").session
        # Set the alertmanager
        self.alerts = component.get("AlertManager")
        # Get the core config
        self.config = ConfigManager("core.conf")

        # Make sure the state folder has been created
        if not os.path.exists(os.path.join(get_config_dir(), "state")):
            os.makedirs(os.path.join(get_config_dir(), "state"))

        # Create the torrents dict { torrent_id: Torrent }
        self.torrents = {}
        self.last_seen_complete_loop = None
        self.queued_torrents = set()

        # This is a map of torrent_ids to Deferreds used to track needed resume data.
        # The Deferreds will be completed when resume data has been saved.
        self.waiting_on_resume_data = {}

        # Keeps track of resume data
        self.resume_data = {}

        self.torrents_status_requests = []
        self.status_dict = {}
        self.last_state_update_alert_ts = 0

        # Register set functions
        self.config.register_set_function("max_connections_per_torrent",
            self.on_set_max_connections_per_torrent)
        self.config.register_set_function("max_upload_slots_per_torrent",
            self.on_set_max_upload_slots_per_torrent)
        self.config.register_set_function("max_upload_speed_per_torrent",
            self.on_set_max_upload_speed_per_torrent)
        self.config.register_set_function("max_download_speed_per_torrent",
            self.on_set_max_download_speed_per_torrent)

        # Register alert functions
        self.alerts.register_handler("torrent_finished_alert",
            self.on_alert_torrent_finished)
        self.alerts.register_handler("torrent_paused_alert",
            self.on_alert_torrent_paused)
        self.alerts.register_handler("torrent_checked_alert",
            self.on_alert_torrent_checked)
        self.alerts.register_handler("tracker_reply_alert",
            self.on_alert_tracker_reply)
        self.alerts.register_handler("tracker_announce_alert",
            self.on_alert_tracker_announce)
        self.alerts.register_handler("tracker_warning_alert",
            self.on_alert_tracker_warning)
        self.alerts.register_handler("tracker_error_alert",
            self.on_alert_tracker_error)
        self.alerts.register_handler("storage_moved_alert",
            self.on_alert_storage_moved)
        self.alerts.register_handler("torrent_resumed_alert",
            self.on_alert_torrent_resumed)
        self.alerts.register_handler("state_changed_alert",
            self.on_alert_state_changed)
        self.alerts.register_handler("save_resume_data_alert",
            self.on_alert_save_resume_data)
        self.alerts.register_handler("save_resume_data_failed_alert",
            self.on_alert_save_resume_data_failed)
        self.alerts.register_handler("file_renamed_alert",
            self.on_alert_file_renamed)
        self.alerts.register_handler("metadata_received_alert",
            self.on_alert_metadata_received)
        self.alerts.register_handler("file_error_alert",
            self.on_alert_file_error)
        self.alerts.register_handler("file_completed_alert",
            self.on_alert_file_completed)
        self.alerts.register_handler("state_update_alert",
            self.on_alert_state_update)

    def start(self):
        # Get the pluginmanager reference
        self.plugins = component.get("CorePluginManager")

        # Run the old state upgrader before loading state
        deluge.core.oldstateupgrader.OldStateUpgrader()

        # Try to load the state from file
        self.load_state()

        # Save the state periodically
        self.save_state_timer = LoopingCall(self.save_state)
        self.save_state_timer.start(200, False)
        self.save_resume_data_timer = LoopingCall(self.save_resume_data)
        self.save_resume_data_timer.start(190, False)
        # Force update for all resume data a bit less frequently
        self.save_all_resume_data_timer = LoopingCall(self.save_resume_data, self.torrents.keys())
        self.save_all_resume_data_timer.start(900, False)

        if self.last_seen_complete_loop:
            self.last_seen_complete_loop.start(60)

    def stop(self):
        # Stop timers
        if self.save_state_timer.running:
            self.save_state_timer.stop()

        if self.save_resume_data_timer.running:
            self.save_resume_data_timer.stop()

        if self.save_all_resume_data_timer.running:
            self.save_all_resume_data_timer.stop()

        if self.last_seen_complete_loop:
            self.last_seen_complete_loop.stop()

        # Save state on shutdown
        self.save_state()

        self.session.pause()
        for key in self.torrents:
            # Stop the status cleanup LoopingCall here
            self.torrents[key].prev_status_cleanup_loop.stop()

        return self.save_resume_data(self.torrents.keys())

    def update(self):
        for torrent_id, torrent in self.torrents.items():
            if torrent.options["stop_at_ratio"] and torrent.state not in (
                                "Checking", "Allocating", "Paused", "Queued"):
                # If the global setting is set, but the per-torrent isn't..
                # Just skip to the next torrent.
                # This is so that a user can turn-off the stop at ratio option
                # on a per-torrent basis
                if not torrent.options["stop_at_ratio"]:
                    continue
                if torrent.get_ratio() >= torrent.options["stop_ratio"] and torrent.is_finished:
                    if torrent.options["remove_at_ratio"]:
                        self.remove(torrent_id)
                        break
                    if not torrent.handle.is_paused():
                        torrent.pause()

    def __getitem__(self, torrent_id):
        """Return the Torrent with torrent_id"""
        return self.torrents[torrent_id]

    def get_torrent_list(self):
        """Returns a list of torrent_ids"""
        torrent_ids = self.torrents.keys()
        if component.get("RPCServer").get_session_auth_level() == AUTH_LEVEL_ADMIN:
            return torrent_ids

        current_user = component.get("RPCServer").get_session_user()
        for torrent_id in torrent_ids[:]:
            torrent_status = self[torrent_id].get_status(["owner", "shared"])
            if torrent_status["owner"] != current_user and torrent_status["shared"] == False:
                torrent_ids.pop(torrent_ids.index(torrent_id))
        return torrent_ids

    def get_torrent_info_from_file(self, filepath):
        """Returns a torrent_info for the file specified or None"""
        torrent_info = None
        # Get the torrent data from the torrent file
        try:
            if log.isEnabledFor(logging.DEBUG):
                log.debug("Attempting to create torrent_info from %s", filepath)
            _file = open(filepath, "rb")
            torrent_info = lt.torrent_info(lt.bdecode(_file.read()))
            _file.close()
        except (IOError, RuntimeError), e:
            log.warning("Unable to open %s: %s", filepath, e)

        return torrent_info

    def legacy_get_resume_data_from_file(self, torrent_id):
        """Returns an entry with the resume data or None"""
        fastresume = ""
        try:
            _file = open(os.path.join(get_config_dir(), "state",
                                      torrent_id + ".fastresume"), "rb")
            fastresume = _file.read()
            _file.close()
        except IOError, e:
            log.debug("Unable to load .fastresume: %s", e)

        return str(fastresume)

    def legacy_delete_resume_data(self, torrent_id):
        """Deletes the .fastresume file"""
        path = os.path.join(get_config_dir(), "state",
                            torrent_id + ".fastresume")
        log.debug("Deleting fastresume file: %s", path)
        try:
            os.remove(path)
        except Exception, e:
            log.warning("Unable to delete the fastresume file: %s", e)

    def add(self, torrent_info=None, state=None, options=None, save_state=True,
            filedump=None, filename=None, magnet=None, resume_data=None, owner=None):
        """Add a torrent to the manager and returns it's torrent_id"""
        if owner is None:
            owner = component.get("RPCServer").get_session_user()
            if not owner:
                owner = "localclient"

        if torrent_info is None and state is None and filedump is None and magnet is None:
            log.debug("You must specify a valid torrent_info, torrent state or magnet.")
            return

        add_torrent_params = {}

        if filedump is not None:
            try:
                torrent_info = lt.torrent_info(lt.bdecode(filedump))
            except Exception, e:
                log.error("Unable to decode torrent file!: %s", e)
                # XXX: Probably should raise an exception here..
                return

        if torrent_info is None and state:
            # We have no torrent_info so we need to add the torrent with information
            # from the state object.

            # Populate the options dict from state
            options = TorrentOptions()
            options["max_connections"] = state.max_connections
            options["max_upload_slots"] = state.max_upload_slots
            options["max_upload_speed"] = state.max_upload_speed
            options["max_download_speed"] = state.max_download_speed
            options["prioritize_first_last_pieces"] = state.prioritize_first_last
            options["sequential_download"] = state.sequential_download
            options["file_priorities"] = state.file_priorities
            options["compact_allocation"] = state.compact
            options["download_location"] = state.save_path
            options["auto_managed"] = state.auto_managed
            options["stop_at_ratio"] = state.stop_at_ratio
            options["stop_ratio"] = state.stop_ratio
            options["remove_at_ratio"] = state.remove_at_ratio
            options["move_completed"] = state.move_completed
            options["move_completed_path"] = state.move_completed_path
            options["add_paused"] = state.paused
            options["shared"] = state.shared

            ti = self.get_torrent_info_from_file(
                    os.path.join(get_config_dir(),
                                    "state", state.torrent_id + ".torrent"))
            if ti:
                add_torrent_params["ti"] = ti
            elif state.magnet:
                magnet = state.magnet
            else:
                log.error("Unable to add torrent!")
                return

            # Handle legacy case with storing resume data in individual files
            # for each torrent
            if resume_data is None:
                resume_data = self.legacy_get_resume_data_from_file(state.torrent_id)
                self.legacy_delete_resume_data(state.torrent_id)

            if resume_data:
                add_torrent_params["resume_data"] = resume_data
        else:
            # We have a torrent_info object or magnet uri so we're not loading from state.
            if torrent_info:
                add_torrent_id = str(torrent_info.info_hash())
                if add_torrent_id in self.get_torrent_list():
                    # Torrent already exists just append any extra trackers.
                    log.debug("Torrent (%s) exists, checking for trackers to add...", add_torrent_id)
                    add_torrent_trackers = []
                    for value in torrent_info.trackers():
                        tracker = {}
                        tracker["url"] = value.url
                        tracker["tier"] = value.tier
                        add_torrent_trackers.append(tracker)

                    torrent_trackers = {}
                    tracker_list = []
                    for tracker in  self[add_torrent_id].get_status(["trackers"])["trackers"]:
                        torrent_trackers[(tracker["url"])] = tracker
                        tracker_list.append(tracker)

                    added_tracker = False
                    for tracker in add_torrent_trackers:
                        if tracker['url'] not in torrent_trackers:
                            tracker_list.append(tracker)
                            added_tracker = True

                    if added_tracker:
                        self[add_torrent_id].set_trackers(tracker_list)
                    return

            # Check if options is None and load defaults
            if options == None:
                options = TorrentOptions()
            else:
                o = TorrentOptions()
                o.update(options)
                options = o

            # Check for renamed files and if so, rename them in the torrent_info
            # before adding to the session.
            if options["mapped_files"]:
                for index, fname in options["mapped_files"].items():
                    try:
                        fname = unicode(fname, "utf-8")
                    except TypeError:
                        pass
                    fname = deluge.core.torrent.sanitize_filepath(fname)
                    log.debug("renaming file index %s to %s", index, fname)
                    try:
                        torrent_info.rename_file(index, fname)
                    except TypeError:
                        torrent_info.rename_file(index, fname.encode("utf-8"))

            add_torrent_params["ti"] = torrent_info

        if log.isEnabledFor(logging.DEBUG):
            log.debug("options: %s", options)

        # Set the right storage_mode
        if options["compact_allocation"]:
            storage_mode = lt.storage_mode_t(2)
        else:
            storage_mode = lt.storage_mode_t(1)

        # Fill in the rest of the add_torrent_params dictionary
        add_torrent_params["save_path"] = utf8_encoded(options["download_location"])
        add_torrent_params["storage_mode"] = storage_mode
        add_torrent_params["paused"] = True
        add_torrent_params["auto_managed"] = False
        add_torrent_params["duplicate_is_error"] = True

        # We need to pause the AlertManager momentarily to prevent alerts
        # for this torrent being generated before a Torrent object is created.
        component.pause("AlertManager")

        handle = None
        try:
            if magnet:
                handle = lt.add_magnet_uri(self.session, utf8_encoded(magnet), add_torrent_params)
            else:
                handle = self.session.add_torrent(add_torrent_params)
        except RuntimeError, e:
            log.warning("Error adding torrent: %s", e)

        if not handle or not handle.is_valid():
            log.debug("torrent handle is invalid!")
            # The torrent was not added to the session
            component.resume("AlertManager")
            return

        if log.isEnabledFor(logging.DEBUG):
            log.debug("handle id: %s", str(handle.info_hash()))
        # Set auto_managed to False because the torrent is paused
        handle.auto_managed(False)
        # Create a Torrent object
        owner = state.owner if state else (
            owner if owner else component.get("RPCServer").get_session_user()
        )
        account_exists = component.get("AuthManager").has_account(owner)
        if not account_exists:
            owner = 'localclient'
        torrent = Torrent(handle, options, state, filename, magnet, owner)

        # Add the torrent object to the dictionary
        self.torrents[torrent.torrent_id] = torrent
        if self.config["queue_new_to_top"]:
            handle.queue_position_top()

        component.resume("AlertManager")

        # Resume the torrent if needed
        if not options["add_paused"]:
            torrent.resume()

        # Add to queued torrents set
        self.queued_torrents.add(torrent.torrent_id)

        # Write the .torrent file to the state directory
        if filedump:
            try:
                save_file = open(os.path.join(get_config_dir(), "state",
                        torrent.torrent_id + ".torrent"),
                        "wb")
                save_file.write(filedump)
                save_file.close()
            except IOError, e:
                log.warning("Unable to save torrent file: %s", e)

            # If the user has requested a copy of the torrent be saved elsewhere
            # we need to do that.
            if self.config["copy_torrent_file"] and filename is not None:
                try:
                    save_file = open(
                        os.path.join(self.config["torrentfiles_location"], filename),
                        "wb")
                    save_file.write(filedump)
                    save_file.close()
                except IOError, e:
                    log.warning("Unable to save torrent file: %s", e)

        if save_state:
            # Save the session state
            self.save_state()

        # Emit torrent_added signal
        from_state = state is not None
        component.get("EventManager").emit(
            TorrentAddedEvent(torrent.torrent_id, from_state)
        )

        if log.isEnabledFor(logging.INFO):
            name_and_owner = torrent.get_status(["name", "owner"])
            log.info("Torrent %s from user \"%s\" %s" % (
                    name_and_owner["name"],
                    name_and_owner["owner"],
                    from_state and "loaded" or "added")
                     )
        return torrent.torrent_id

    def load_torrent(self, torrent_id):
        """Load a torrent file from state and return it's torrent info"""
        filedump = None
        # Get the torrent data from the torrent file
        try:
            log.debug("Attempting to open %s for add.", torrent_id)
            _file = open(
                os.path.join(
                    get_config_dir(), "state", torrent_id + ".torrent"),
                        "rb")
            filedump = lt.bdecode(_file.read())
            _file.close()
        except (IOError, RuntimeError), e:
            log.warning("Unable to open %s: %s", torrent_id, e)
            return False

        return filedump

    def remove(self, torrent_id, remove_data=False):
        """
        Remove a torrent from the session.

        :param torrent_id: the torrent to remove
        :type torrent_id: string
        :param remove_data: if True, remove the downloaded data
        :type remove_data: bool

        :returns: True if removed successfully, False if not
        :rtype: bool

        :raises InvalidTorrentError: if the torrent_id is not in the session

        """
        try:
            torrent_name = self.torrents[torrent_id].get_status(["name"])["name"]
        except KeyError:
            raise InvalidTorrentError("torrent_id not in session")

        # Emit the signal to the clients
        component.get("EventManager").emit(PreTorrentRemovedEvent(torrent_id))

        try:
            self.session.remove_torrent(self.torrents[torrent_id].handle,
                1 if remove_data else 0)
        except (RuntimeError, KeyError), e:
            log.warning("Error removing torrent: %s", e)
            return False

        # Remove fastresume data if it is exists
        self.resume_data.pop(torrent_id, None)

        # Remove the .torrent file in the state
        self.torrents[torrent_id].delete_torrentfile()

        # Remove the torrent file from the user specified directory
        filename = self.torrents[torrent_id].filename
        if self.config["copy_torrent_file"] \
            and self.config["del_copy_torrent_file"] \
            and filename:
            try:
                users_torrent_file = os.path.join(
                    self.config["torrentfiles_location"],
                    filename)
                log.info("Delete user's torrent file: %s",
                    users_torrent_file)
                os.remove(users_torrent_file)
            except Exception, e:
                log.warning("Unable to remove copy torrent file: %s", e)

        # Stop the looping call
        self.torrents[torrent_id].prev_status_cleanup_loop.stop()

        # Remove from set if it wasn't finished
        if not self.torrents[torrent_id].is_finished:
            try:
                self.queued_torrents.remove(torrent_id)
            except KeyError:
                log.debug("%s isn't in queued torrents set?", torrent_id)

        # Remove the torrent from deluge's session
        try:
            del self.torrents[torrent_id]
        except (KeyError, ValueError):
            return False

        # Save the session state
        self.save_state()

        # Emit the signal to the clients
        component.get("EventManager").emit(TorrentRemovedEvent(torrent_id))
        log.info("Torrent %s removed by user: %s", torrent_name,
                 component.get("RPCServer").get_session_user())
        return True

    def load_state(self):
        """Load the state of the TorrentManager from the torrents.state file"""
        state = TorrentManagerState()

        try:
            log.debug("Opening torrent state file for load.")
            state_file = open(
                os.path.join(get_config_dir(), "state", "torrents.state"), "rb")
            state = cPickle.load(state_file)
            state_file.close()
        except (EOFError, IOError, Exception, cPickle.UnpicklingError), e:
            log.warning("Unable to load state file: %s", e)

        # Try to use an old state
        try:
            if len(state.torrents) > 0:
                state_tmp = TorrentState()
                if dir(state.torrents[0]) != dir(state_tmp):
                    for attr in (set(dir(state_tmp)) - set(dir(state.torrents[0]))):
                        for s in state.torrents:
                            setattr(s, attr, getattr(state_tmp, attr, None))
        except Exception, e:
            log.exception("Unable to update state file to a compatible version: %s", e)

        # Reorder the state.torrents list to add torrents in the correct queue
        # order.
        state.torrents.sort(key=operator.attrgetter("queue"), reverse=self.config["queue_new_to_top"])
        resume_data = self.load_resume_data_file()

        # Tell alertmanager to wait for the handlers while adding torrents.
        # This speeds up startup loading the torrents by quite a lot for some reason (~40%)
        self.alerts.wait_on_handler = True

        for torrent_state in state.torrents:
            try:
                self.add(state=torrent_state, save_state=False,
                         resume_data=resume_data.get(torrent_state.torrent_id))
            except AttributeError, e:
                log.error("Torrent state file is either corrupt or incompatible! %s", e)
                import traceback
                traceback.print_exc()
                break

        self.alerts.wait_on_handler = False

        if lt.version_minor < 16:
            log.debug("libtorrent version is lower than 0.16. Start looping "
                      "callback to calculate last_seen_complete info.")
            def calculate_last_seen_complete():
                for torrent in self.torrents.values():
                    torrent.calculate_last_seen_complete()
            self.last_seen_complete_loop = LoopingCall(
                calculate_last_seen_complete
            )

        component.get("EventManager").emit(SessionStartedEvent())

    def save_state(self):
        """Save the state of the TorrentManager to the torrents.state file"""
        state = TorrentManagerState()
        # Create the state for each Torrent and append to the list
        for torrent in self.torrents.values():
            paused = False
            if torrent.state == "Paused":
                paused = True

            torrent_state = TorrentState(
                torrent.torrent_id,
                torrent.filename,
                torrent.get_status(["total_uploaded"])["total_uploaded"],
                torrent.trackers,
                torrent.options["compact_allocation"],
                paused,
                torrent.options["download_location"],
                torrent.options["max_connections"],
                torrent.options["max_upload_slots"],
                torrent.options["max_upload_speed"],
                torrent.options["max_download_speed"],
                torrent.options["prioritize_first_last_pieces"],
                torrent.options["sequential_download"],
                torrent.options["file_priorities"],
                torrent.get_queue_position(),
                torrent.options["auto_managed"],
                torrent.is_finished,
                torrent.options["stop_ratio"],
                torrent.options["stop_at_ratio"],
                torrent.options["remove_at_ratio"],
                torrent.options["move_completed"],
                torrent.options["move_completed_path"],
                torrent.magnet,
                torrent.time_added,
                torrent.get_last_seen_complete(),
                torrent.owner,
                torrent.options["shared"]
            )
            state.torrents.append(torrent_state)

        # Pickle the TorrentManagerState object
        try:
            log.debug("Saving torrent state file.")
            state_file = open(os.path.join(get_config_dir(),
                              "state", "torrents.state.new"), "wb")
            cPickle.dump(state, state_file)
            state_file.flush()
            os.fsync(state_file.fileno())
            state_file.close()
        except IOError, e:
            log.warning("Unable to save state file: %s", e)
            return True

        # We have to move the 'torrents.state.new' file to 'torrents.state'
        try:
            shutil.move(
                os.path.join(get_config_dir(), "state", "torrents.state.new"),
                os.path.join(get_config_dir(), "state", "torrents.state"))
        except IOError:
            log.warning("Unable to save state file.")
            return True

        # We return True so that the timer thread will continue
        return True

    def save_resume_data(self, torrent_ids=None):
        """
        Saves resume data for list of torrent_ids or for all torrents
        needing resume data updated if torrent_ids is None

        :returns: A Deferred whose callback will be invoked when save is complete
        :rtype: twisted.internet.defer.Deferred
        """

        if torrent_ids is None:
            torrent_ids = (t[0] for t in self.torrents.iteritems() if t[1].handle.need_save_resume_data())

        deferreds = []

        def on_torrent_resume_save(result, torrent_id):
            self.waiting_on_resume_data.pop(torrent_id, None)

        for torrent_id in torrent_ids:
            d = self.waiting_on_resume_data.get(torrent_id)
            if not d:
                d = Deferred().addBoth(on_torrent_resume_save, torrent_id)
                self.waiting_on_resume_data[torrent_id] = d
            deferreds.append(d)
            self.torrents[torrent_id].save_resume_data()

        def on_all_resume_data_finished(result):
            if result:
                self.save_resume_data_file()

        return DeferredList(deferreds).addBoth(on_all_resume_data_finished)

    def load_resume_data_file(self):
        resume_data = {}
        try:
            log.debug("Opening torrents fastresume file for load.")
            fastresume_file = open(os.path.join(get_config_dir(), "state",
                                                "torrents.fastresume"), "rb")
            resume_data = lt.bdecode(fastresume_file.read())
            fastresume_file.close()
        except (EOFError, IOError, Exception), e:
            log.warning("Unable to load fastresume file: %s", e)

        # If the libtorrent bdecode doesn't happen properly, it will return None
        # so we need to make sure we return a {}
        if resume_data is None:
            return {}

        return resume_data

    def save_resume_data_file(self):
        """
        Saves the resume data file with the contents of self.resume_data.
        """
        path = os.path.join(get_config_dir(), "state", "torrents.fastresume")

        try:
            log.debug("Saving fastresume file: %s", path)
            fastresume_file = open(path, "wb")
            fastresume_file.write(lt.bencode(self.resume_data))
            fastresume_file.flush()
            os.fsync(fastresume_file.fileno())
            fastresume_file.close()
        except IOError:
            log.warning("Error trying to save fastresume file")

    def get_queue_position(self, torrent_id):
        """Get queue position of torrent"""
        return self.torrents[torrent_id].get_queue_position()

    def queue_top(self, torrent_id):
        """Queue torrent to top"""
        if self.torrents[torrent_id].get_queue_position() == 0:
            return False

        self.torrents[torrent_id].handle.queue_position_top()
        return True

    def queue_up(self, torrent_id):
        """Queue torrent up one position"""
        if self.torrents[torrent_id].get_queue_position() == 0:
            return False

        self.torrents[torrent_id].handle.queue_position_up()
        return True

    def queue_down(self, torrent_id):
        """Queue torrent down one position"""
        if self.torrents[torrent_id].get_queue_position() == (len(self.queued_torrents) - 1):
            return False

        self.torrents[torrent_id].handle.queue_position_down()
        return True

    def queue_bottom(self, torrent_id):
        """Queue torrent to bottom"""
        if self.torrents[torrent_id].get_queue_position() == (len(self.queued_torrents) - 1):
            return False

        self.torrents[torrent_id].handle.queue_position_bottom()
        return True

    def on_set_max_connections_per_torrent(self, key, value):
        """Sets the per-torrent connection limit"""
        log.debug("max_connections_per_torrent set to %s..", value)
        for key in self.torrents.keys():
            self.torrents[key].set_max_connections(value)

    def on_set_max_upload_slots_per_torrent(self, key, value):
        """Sets the per-torrent upload slot limit"""
        log.debug("max_upload_slots_per_torrent set to %s..", value)
        for key in self.torrents.keys():
            self.torrents[key].set_max_upload_slots(value)

    def on_set_max_upload_speed_per_torrent(self, key, value):
        log.debug("max_upload_speed_per_torrent set to %s..", value)
        for key in self.torrents.keys():
            self.torrents[key].set_max_upload_speed(value)

    def on_set_max_download_speed_per_torrent(self, key, value):
        log.debug("max_download_speed_per_torrent set to %s..", value)
        for key in self.torrents.keys():
            self.torrents[key].set_max_download_speed(value)

    ## Alert handlers ##
    def on_alert_torrent_finished(self, alert):
        log.debug("on_alert_torrent_finished")
        try:
            torrent = self.torrents[str(alert.handle.info_hash())]
            torrent_id = str(alert.handle.info_hash())
        except:
            return
        log.debug("%s is finished..", torrent_id)

        # Get the total_download and if it's 0, do not move.. It's likely
        # that the torrent wasn't downloaded, but just added.
        total_download = torrent.get_status(["total_payload_download"])["total_payload_download"]

        # Move completed download to completed folder if needed
        if not torrent.is_finished and total_download:
            move_path = None

            if torrent.options["move_completed"]:
                move_path = torrent.options["move_completed_path"]
                if torrent.options["download_location"] != move_path:
                    torrent.move_storage(move_path)

            component.get("EventManager").emit(TorrentFinishedEvent(torrent_id))

        torrent.is_finished = True
        torrent.update_state()

        # Torrent is no longer part of the queue
        try:
            self.queued_torrents.remove(torrent_id)
        except KeyError:
            # Sometimes libtorrent fires a TorrentFinishedEvent twice
            log.debug("%s isn't in queued torrents set?", torrent_id)

        # Only save resume data if it was actually downloaded something. Helps
        # on startup with big queues with lots of seeding torrents. Libtorrent
        # emits alert_torrent_finished for them, but there seems like nothing
        # worth really to save in resume data, we just read it up in
        # self.load_state().
        if total_download:
            self.save_resume_data((torrent_id, ))

    def on_alert_torrent_paused(self, alert):
        if log.isEnabledFor(logging.DEBUG):
            log.debug("on_alert_torrent_paused")
        try:
            torrent = self.torrents[str(alert.handle.info_hash())]
            torrent_id = str(alert.handle.info_hash())
        except:
            return
        # Set the torrent state
        old_state = torrent.state
        torrent.update_state()
        if torrent.state != old_state:
            component.get("EventManager").emit(TorrentStateChangedEvent(torrent_id, torrent.state))

        # Write the fastresume file if we are not waiting on a bulk write
        if torrent_id not in self.waiting_on_resume_data:
            self.save_resume_data((torrent_id,))

    def on_alert_torrent_checked(self, alert):
        if log.isEnabledFor(logging.DEBUG):
            log.debug("on_alert_torrent_checked")
        try:
            torrent = self.torrents[str(alert.handle.info_hash())]
        except:
            return

        # Check to see if we're forcing a recheck and set it back to paused
        # if necessary
        if torrent.forcing_recheck:
            torrent.forcing_recheck = False
            if torrent.forcing_recheck_paused:
                torrent.handle.pause()

        # Set the torrent state
        torrent.update_state()

    def on_alert_tracker_reply(self, alert):
<<<<<<< HEAD
        log.debug("on_alert_tracker_reply: %s", decode_string(alert.message()))
=======
        if log.isEnabledFor(logging.DEBUG):
            log.debug("on_alert_tracker_reply: %s", alert.message().decode("utf8"))
>>>>>>> fbdda1b3
        try:
            torrent = self.torrents[str(alert.handle.info_hash())]
        except:
            return

        # Set the tracker status for the torrent
        torrent.set_tracker_status(_("Announce OK"))

        # Check to see if we got any peer information from the tracker
        if alert.handle.status().num_complete == -1 or \
            alert.handle.status().num_incomplete == -1:
            # We didn't get peer information, so lets send a scrape request
            torrent.scrape_tracker()

    def on_alert_tracker_announce(self, alert):
        if log.isEnabledFor(logging.DEBUG):
            log.debug("on_alert_tracker_announce")
        try:
            torrent = self.torrents[str(alert.handle.info_hash())]
        except:
            return

        # Set the tracker status for the torrent
        torrent.set_tracker_status(_("Announce Sent"))

    def on_alert_tracker_warning(self, alert):
        log.debug("on_alert_tracker_warning")
        try:
            torrent = self.torrents[str(alert.handle.info_hash())]
        except:
            return
        tracker_status = '%s: %s' % (_("Warning"), decode_string(alert.message()))
        # Set the tracker status for the torrent
        torrent.set_tracker_status(tracker_status)

    def on_alert_tracker_error(self, alert):
        log.debug("on_alert_tracker_error")
        try:
            torrent = self.torrents[str(alert.handle.info_hash())]
        except:
            return
        tracker_status = "%s: %s" % (_("Error"), decode_string(alert.msg))
        torrent.set_tracker_status(tracker_status)

    def on_alert_storage_moved(self, alert):
        log.debug("on_alert_storage_moved")
        try:
            torrent = self.torrents[str(alert.handle.info_hash())]
        except:
            return
        torrent.set_save_path(os.path.normpath(alert.handle.save_path()))
        torrent.set_move_completed(False)

    def on_alert_torrent_resumed(self, alert):
        log.debug("on_alert_torrent_resumed")
        try:
            torrent = self.torrents[str(alert.handle.info_hash())]
            torrent_id = str(alert.handle.info_hash())
        except:
            return
        old_state = torrent.state
        torrent.update_state()
        if torrent.state != old_state:
            # We need to emit a TorrentStateChangedEvent too
            component.get("EventManager").emit(TorrentStateChangedEvent(torrent_id, torrent.state))
        component.get("EventManager").emit(TorrentResumedEvent(torrent_id))

    def on_alert_state_changed(self, alert):
        if log.isEnabledFor(logging.DEBUG):
            log.debug("on_alert_state_changed")
        try:
            torrent_id = str(alert.handle.info_hash())
            torrent = self.torrents[torrent_id]
        except:
            return

        old_state = torrent.state
        torrent.update_state()

        # Torrent may need to download data after checking.
        if torrent.state in ('Checking', 'Checking Resume Data', 'Downloading'):
            torrent.is_finished = False
            self.queued_torrents.add(torrent_id)

        # Only emit a state changed event if the state has actually changed
        if torrent.state != old_state:
            component.get("EventManager").emit(TorrentStateChangedEvent(torrent_id, torrent.state))

    def on_alert_save_resume_data(self, alert):
        if log.isEnabledFor(logging.DEBUG):
            log.debug("on_alert_save_resume_data")
        torrent_id = str(alert.handle.info_hash())

        if torrent_id in self.torrents:
            # Libtorrent in add_torrent() expects resume_data to be bencoded
            self.resume_data[torrent_id] = lt.bencode(alert.resume_data)

        if torrent_id in self.waiting_on_resume_data:
            self.waiting_on_resume_data[torrent_id].callback(None)

    def on_alert_save_resume_data_failed(self, alert):
        log.debug("on_alert_save_resume_data_failed: %s", decode_string(alert.message()))
        torrent_id = str(alert.handle.info_hash())

        if torrent_id in self.waiting_on_resume_data:
            self.waiting_on_resume_data[torrent_id].errback(Exception(decode_string(alert.message())))

    def on_alert_file_renamed(self, alert):
        log.debug("on_alert_file_renamed")
        log.debug("index: %s name: %s", alert.index, alert.name.decode("utf8"))
        try:
            torrent = self.torrents[str(alert.handle.info_hash())]
            torrent_id = str(alert.handle.info_hash())
        except:
            return

        # We need to see if this file index is in a waiting_on_folder dict
        for wait_on_folder in torrent.waiting_on_folder_rename:
            if alert.index in wait_on_folder:
                wait_on_folder[alert.index].callback(None)
                break
        else:
            # This is just a regular file rename so send the signal
            component.get("EventManager").emit(TorrentFileRenamedEvent(torrent_id, alert.index, alert.name))
            self.save_resume_data((torrent_id,))

    def on_alert_metadata_received(self, alert):
        log.debug("on_alert_metadata_received")
        try:
            torrent = self.torrents[str(alert.handle.info_hash())]
        except:
            return
        torrent.write_torrentfile()

    def on_alert_file_error(self, alert):
        log.debug("on_alert_file_error: %s", decode_string(alert.message()))
        try:
            torrent = self.torrents[str(alert.handle.info_hash())]
        except:
            return
        torrent.update_state()

    def on_alert_file_completed(self, alert):
        log.debug("file_completed_alert: %s", decode_string(alert.message()))
        try:
            torrent_id = str(alert.handle.info_hash())
        except:
            return
        component.get("EventManager").emit(
            TorrentFileCompletedEvent(torrent_id, alert.index))

    def separate_keys(self, keys, torrent_ids):
        """Separates the input keys into keys for the Torrent class
        and keys for plugins.
        """
        if self.torrents:
            for torrent_id in torrent_ids:
                if torrent_id in self.torrents:
                    status_keys = self.torrents[torrent_id].status_funcs.keys()
                    leftover_keys = list(set(keys) - set(status_keys))
                    torrent_keys = list(set(keys) - set(leftover_keys))
                    return torrent_keys, leftover_keys
        return [], []

    def on_alert_state_update(self, alert):
        log.debug("on_status_notification: %s", alert.message())
        self.last_state_update_alert_ts = time.time()

        for s in alert.status:
            torrent_id = str(s.info_hash)
            if torrent_id in self.torrents:
                self.torrents[torrent_id].update_status(s)

        self.handle_torrents_status_callback(self.torrents_status_requests.pop())

    def handle_torrents_status_callback(self, status_request):
        """
        Builds the status dictionary with the values from the Torrent.
        """
        d, torrent_ids, keys, diff = status_request
        status_dict = {}.fromkeys(torrent_ids)
        torrent_keys, plugin_keys = self.separate_keys(keys, torrent_ids)

        # Get the torrent status for each torrent_id
        for torrent_id in torrent_ids:
            if not torrent_id in self.torrents:
                # The torrent_id does not exist in the dict.
                # Could be the clients cache (sessionproxy) isn't up to speed.
                del status_dict[torrent_id]
            else:
                status_dict[torrent_id] = self.torrents[torrent_id].get_status(torrent_keys, diff)
        self.status_dict = status_dict
        d.callback((status_dict, plugin_keys))

    def torrents_status_update(self, torrent_ids, keys, diff=False):
        """
        returns status dict for the supplied torrent_ids async
        If the torrent states were updated recently (less than 1.5 seconds ago,
        post_torrent_updates is not called. Instead the cached state is used.

        :param torrent_ids: the torrent IDs to get the status on
        :type torrent_ids: list of str
        :param keys: the keys to get the status on
        :type keys: list of str
        :param diff: if True, will return a diff of the changes since the last
        call to get_status based on the session_id
        :type diff: bool

        :returns: a status dictionary for the equested torrents.
        :rtype: dict

        """
        d = Deferred()
        now = time.time()
        # If last update was recent, use cached data instead of request updates from libtorrent
        if (now - self.last_state_update_alert_ts) < 1.5:
            reactor.callLater(0, self.handle_torrents_status_callback, (d, torrent_ids, keys, diff))
        else:
            # Ask libtorrent for status update
            self.torrents_status_requests.insert(0, (d, torrent_ids, keys, diff))
            self.session.post_torrent_updates()
        return d<|MERGE_RESOLUTION|>--- conflicted
+++ resolved
@@ -970,12 +970,8 @@
         torrent.update_state()
 
     def on_alert_tracker_reply(self, alert):
-<<<<<<< HEAD
-        log.debug("on_alert_tracker_reply: %s", decode_string(alert.message()))
-=======
         if log.isEnabledFor(logging.DEBUG):
-            log.debug("on_alert_tracker_reply: %s", alert.message().decode("utf8"))
->>>>>>> fbdda1b3
+            log.debug("on_alert_tracker_reply: %s", decode_string(alert.message()))
         try:
             torrent = self.torrents[str(alert.handle.info_hash())]
         except:
